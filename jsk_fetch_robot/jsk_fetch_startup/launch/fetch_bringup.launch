--- conflicted
+++ resolved
@@ -22,18 +22,9 @@
     <param name="buffer_size" value="120.0"/>
   </node>
 
-<<<<<<< HEAD
-  <!-- mongodb -->
-  <include file="$(find jsk_robot_startup)/lifelog/mongodb.launch" >
-    <arg name="use_daemon" value="true"/>
-    <arg name="port" value="27017" />
-    <arg name="repl_set_mode" value="false" />
-    <arg name="replicate" value="false" />
-=======
   <!-- logging -->
   <include file="$(find jsk_fetch_startup)/launch/fetch_lifelog.xml">
     <arg name="map_frame" value="$(arg map_frame)" />
->>>>>>> d8b89332
   </include>
 
   <!-- include fetch moveit -->
