<?xml version="1.0"?>
<package>
  <name>jsk_baxter_desktop</name>
<<<<<<< HEAD
  <version>0.0.1</version>
=======
  <version>0.0.7</version>
>>>>>>> 52b527cf
  <description>The jsk_baxter_desktop package</description>

  <!-- One maintainer tag required, multiple allowed, one person per tag --> 
  <!-- Example:  -->
  <!-- <maintainer email="jane.doe@example.com">Jane Doe</maintainer> -->
  <maintainer email="inagaki@todo.todo">inagaki</maintainer>


  <!-- One license tag required, multiple allowed, one license per tag -->
  <!-- Commonly used license strings: -->
  <!--   BSD, MIT, Boost Software License, GPLv2, GPLv3, LGPLv2.1, LGPLv3 -->
  <license>TODO</license>


  <!-- Url tags are optional, but mutiple are allowed, one per tag -->
  <!-- Optional attribute type can be: website, bugtracker, or repository -->
  <!-- Example: -->
  <!-- <url type="website">http://wiki.ros.org/jsk_baxter_desktop</url> -->


  <!-- Author tags are optional, mutiple are allowed, one per tag -->
  <!-- Authors do not have to be maintianers, but could be -->
  <!-- Example: -->
  <!-- <author email="jane.doe@example.com">Jane Doe</author> -->


  <!-- The *_depend tags are used to specify dependencies -->
  <!-- Dependencies can be catkin packages or system dependencies -->
  <!-- Examples: -->
  <!-- Use build_depend for packages you need at compile time: -->
  <!--   <build_depend>message_generation</build_depend> -->
  <!-- Use buildtool_depend for build tool packages: -->
  <!--   <buildtool_depend>catkin</buildtool_depend> -->
  <!-- Use run_depend for packages you need at runtime: -->
  <!--   <run_depend>message_runtime</run_depend> -->
  <!-- Use test_depend for packages you need only for testing: -->
  <!--   <test_depend>gtest</test_depend> -->
  <buildtool_depend>catkin</buildtool_depend>
  <build_depend>jsk_baxter_startup</build_depend>
  <build_depend>rviz</build_depend>
  <build_depend>rqt_robot_monitor</build_depend>
  <build_depend>baxter_tools</build_depend>
  <run_depend>jsk_baxter_startup</run_depend>
  <run_depend>rviz</run_depend>
  <run_depend>rqt_robot_monitor</run_depend>
  <run_depend>baxter_tools</run_depend>


  <!-- The export tag contains other, unspecified, tags -->
  <export>
    <!-- You can specify that this package is a metapackage here: -->
    <!-- <metapackage/> -->

    <!-- Other tools can request additional information be placed here -->

  </export>
</package><|MERGE_RESOLUTION|>--- conflicted
+++ resolved
@@ -1,11 +1,7 @@
 <?xml version="1.0"?>
 <package>
   <name>jsk_baxter_desktop</name>
-<<<<<<< HEAD
-  <version>0.0.1</version>
-=======
   <version>0.0.7</version>
->>>>>>> 52b527cf
   <description>The jsk_baxter_desktop package</description>
 
   <!-- One maintainer tag required, multiple allowed, one person per tag --> 
