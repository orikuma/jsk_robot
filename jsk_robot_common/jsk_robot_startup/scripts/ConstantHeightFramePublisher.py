#! /usr/bin/env python
# license removed for brevity
import rospy
from nav_msgs.msg import Odometry
from std_msgs.msg import Float64

import tf
import numpy

class ConstantHeightFramePublisher:
    def __init__(self):
        rospy.init_node("ConstantHeightFramePublisher", anonymous=True)
        self.sub = rospy.Subscriber("~height", Float64, self.height_callback)
        self.broadcast = tf.TransformBroadcaster()
        self.listener = tf.TransformListener()
        self.rate = rospy.Rate(rospy.get_param("~rate", 10.0)) # [Hz]
        self.height = rospy.get_param("~height", 1.0) # [m]
        self.parent = rospy.get_param("~parent_frame", "BODY")
        self.odom = rospy.get_param("~odom_frame", "odom")
        self.frame_name = rospy.get_param("~frame_name", "pointcloud_to_scan_base")

    def execute(self):
        while not rospy.is_shutdown():
            self.make_constant_tf()
            self.rate.sleep()

    def height_callback(self, msg):
        self.height = msg.data

    def make_constant_tf(self):
        try:
<<<<<<< HEAD
            common_time = self.listener.getLatestCommonTime(self.parent, '/odom')
            (trans,rot) = self.listener.lookupTransform(self.parent, '/odom', common_time)
=======
            (trans,rot) = self.listener.lookupTransform(self.parent, self.odom, rospy.Time(0))
>>>>>>> dc6cf5a8
            # transformation: (x, y): same as parent, z: equal to height
            T = tf.transformations.quaternion_matrix(rot)
            T[:3, 3] = trans
            T_inv = tf.transformations.inverse_matrix(T)
            target_trans = T.dot(numpy.array([T_inv[:3, 3][0], T_inv[:3, 3][1], self.height, 1]))[:3]
            # rotation: (x, y): same as /odom, z: same as parent 
            rot_euler = tf.transformations.euler_from_quaternion(rot)
            target_rot = tf.transformations.quaternion_from_euler(rot_euler[0], rot_euler[1], 0.0)
            # publish tf
            self.broadcast.sendTransform(target_trans, target_rot, common_time, self.frame_name, self.parent)
        except (tf.LookupException, tf.ConnectivityException, tf.ExtrapolationException):
            return

if __name__ == '__main__':
    try:
        node = ConstantHeightFramePublisher()
        node.execute()
    except rospy.ROSInterruptException: pass<|MERGE_RESOLUTION|>--- conflicted
+++ resolved
@@ -29,12 +29,8 @@
 
     def make_constant_tf(self):
         try:
-<<<<<<< HEAD
-            common_time = self.listener.getLatestCommonTime(self.parent, '/odom')
-            (trans,rot) = self.listener.lookupTransform(self.parent, '/odom', common_time)
-=======
-            (trans,rot) = self.listener.lookupTransform(self.parent, self.odom, rospy.Time(0))
->>>>>>> dc6cf5a8
+            common_time = self.listener.getLatestCommonTime(self.parent, self.odom)
+            (trans,rot) = self.listener.lookupTransform(self.parent, self.odom, common_time)
             # transformation: (x, y): same as parent, z: equal to height
             T = tf.transformations.quaternion_matrix(rot)
             T[:3, 3] = trans
