--- conflicted
+++ resolved
@@ -13,13 +13,8 @@
   <include file="$(find jsk_robot_startup)/launch/slam_laser_nodelets.launch" if="$(arg set_slam_laser_params)">
     <arg name="nodelet_index" value="$(arg nodelet_index)"/>
     <arg name="laser_input" value="/multisense/cloud_self_filtered"/>
-<<<<<<< HEAD
-    <arg name="assemble_base_frame" value="/biped_odom_particle" if="$(arg use_particle_odom)"/>
-    <arg name="assemble_base_frame" value="/odom_init" unless="$(arg use_particle_odom)"/>      
-=======
     <arg name="assemble_base_frame" value="biped_odom_particle" if="$(arg use_particle_odom)"/>
     <arg name="assemble_base_frame" value="odom_init" unless="$(arg use_particle_odom)"/>
->>>>>>> 0ab872f3
   </include>
 
   <node pkg="jsk_topic_tools" type="relay" name="odom_tf_relay">
