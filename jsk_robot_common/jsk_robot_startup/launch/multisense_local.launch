--- conflicted
+++ resolved
@@ -7,13 +7,10 @@
   <arg name="RUN_DRIVER" default="true" />
   <arg name="USE_RESIZE" default="true" />
   <arg name="HEIGHTMAP_FILTER_Z" default="1.3" />
+  <arg name="USE_HEIGHTMAP" default="true" />
   <arg name="USE_BIPED_LOCALIZATION" default="true" />
-<<<<<<< HEAD
   <arg name="BASE_LINK_FRAME" default="BODY"/>
   <arg name="BASE_ODOM_TOPIC" default="/odom"/>
-=======
-  <arg name="USE_HEIGHTMAP" default="true" />
->>>>>>> 23742d42
 
   <remap from="/multisense/joint_states" to="/joint_states" />
   <node pkg="pr2_navigation_self_filter" type="self_filter"
